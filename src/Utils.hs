{-# LANGUAGE ExtendedDefaultRules #-}
{-# LANGUAGE OverloadedStrings #-}
{-# OPTIONS_GHC -fno-warn-type-defaults #-}

module Utils
  ( Options(..)
  , Version
  , UpdateEnv(..)
  , canFail
  , ensureVersionCompatibleWithPathPin
  , orElse
  , setupNixpkgs
  , tRead
  , parseUpdates
  , succeded
  , shE
<<<<<<< HEAD
  , shRE
=======
  , shellyET
  , overwriteErrorT
>>>>>>> 60a63683
  , rewriteError
  , eitherToError
  , branchName
  , ourShell
  , ourSilentShell
  ) where

import Control.Category ((>>>))
import Control.Error
import Control.Exception (Exception)
import Control.Monad.IO.Class
import Data.Bifunctor (first)
import Data.Semigroup ((<>))
import Data.Text (Text)
import qualified Data.Text as T
import Prelude hiding (FilePath)
import Shelly.Lifted
import System.Directory
import System.Environment
import System.Environment.XDG.BaseDir

default (T.Text)

type Version = Text

data Options = Options
  { dryRun :: Bool
  , workingDir :: Text
  , githubToken :: Text
  } deriving (Show)

data UpdateEnv = UpdateEnv
  { packageName :: Text
  , oldVersion :: Version
  , newVersion :: Version
  , options :: Options
  }

setupNixpkgs :: IO ()
setupNixpkgs = do
  fp <- getUserCacheDir "nixpkgs"
  exists <- doesDirectoryExist fp
  unless exists $ do
    shelly $ run "hub" ["clone", "nixpkgs", T.pack fp] -- requires that user has forked nixpkgs
    setCurrentDirectory fp
    shelly $
      cmd "git" "remote" "add" "upstream" "https://github.com/NixOS/nixpkgs"
    shelly $ cmd "git" "fetch" "upstream"
  setCurrentDirectory fp
  setEnv "NIX_PATH" ("nixpkgs=" <> fp)

-- | Set environment variables needed by various programs
setUpEnvironment :: Options -> Sh ()
setUpEnvironment options = do
  setenv "PAGER" ""
  setenv "GITHUB_TOKEN" (githubToken options)

ourSilentShell :: Options -> Sh a -> IO a
ourSilentShell o s =
  shelly $
  silently $ do
    setUpEnvironment o
    s

ourShell :: Options -> Sh a -> IO a
ourShell o s =
  shelly $
  verbosely $ do
    setUpEnvironment o
    s

shE :: Sh a -> Sh (Either Text a)
shE s = do
  r <- canFail s
  status <- lastExitCode
  case status of
    0 -> return $ Right r
    c -> return $ Left ("Exit code: " <> T.pack (show c))

<<<<<<< HEAD
-- A shell cmd we are expecting to fail and want to look at the output
-- of it.
shRE :: Sh a -> Sh (Either Text Text)
shRE s = do
  canFail s
  stderr <- lastStderr
  status <- lastExitCode
  case status of
    0 -> return $ Left ""
    c -> return $ Right stderr
=======
shellyET :: MonadIO m => Sh a -> ExceptT Text m a
shellyET = shE >>> shelly >>> ExceptT

overwriteErrorT :: MonadIO m => Text -> ExceptT Text m a -> ExceptT Text m a
overwriteErrorT t = fmapLT (const t)
>>>>>>> 60a63683

rewriteError :: Text -> Sh (Either Text a) -> Sh (Either Text a)
rewriteError t = fmap (first (const t))

eitherToError :: (Text -> Sh a) -> Sh (Either Text a) -> Sh a
eitherToError errorExit s = do
  e <- s
  either errorExit return e

canFail :: Sh a -> Sh a
canFail = errExit False

succeded :: Sh a -> Sh Bool
succeded s = do
  canFail s
  status <- lastExitCode
  return (status == 0)

orElse :: Sh a -> Sh a -> Sh a
orElse a b = do
  v <- canFail a
  status <- lastExitCode
  if status == 0
    then return v
    else b

infixl 3 `orElse`

branchName :: UpdateEnv -> Text
branchName ue = "auto-update/" <> packageName ue

parseUpdates :: Text -> [Either Text (Text, Version, Version)]
parseUpdates = map (toTriple . T.words) . T.lines
  where
    toTriple :: [Text] -> Either Text (Text, Version, Version)
    toTriple [package, oldVersion, newVersion] =
      Right (package, oldVersion, newVersion)
    toTriple line = Left $ "Unable to parse update: " <> T.unwords line

tRead :: Read a => Text -> a
tRead = read . T.unpack

notElemOf :: (Eq a, Foldable t) => t a -> a -> Bool
notElemOf options = not . flip elem options

-- | Similar to @breakOn@, but will not keep the pattern at the beginning of the suffix.
--
-- Examples:
--
-- > breakOn "::" "a::b::c"
-- ("a","b::c")
clearBreakOn :: Text -> Text -> (Text, Text)
clearBreakOn boundary string =
  let (prefix, suffix) = T.breakOn boundary string
   in if T.null suffix
        then (prefix, suffix)
        else (prefix, T.drop (T.length boundary) suffix)

-- | Check if attribute path is not pinned to a certain version.
-- If a derivation is expected to stay at certain version branch,
-- it will usually have the branch as a part of the attribute path.
--
-- Examples:
--
-- >>> versionCompatibleWithPathPin "libgit2_0_25" "0.25.3"
-- True
--
-- >>> versionCompatibleWithPathPin "owncloud90" "9.0.3"
-- True
--
-- >>> versionCompatibleWithPathPin "owncloud-client" "2.4.1"
-- True
--
-- >>> versionCompatibleWithPathPin "owncloud90" "9.1.3"
-- False
--
-- >>> versionCompatibleWithPathPin "nodejs-slim-10_x" "11.2.0"
-- False
--
-- >>> versionCompatibleWithPathPin "nodejs-slim-10_x" "10.12.0"
-- True
versionCompatibleWithPathPin :: Text -> Version -> Bool
versionCompatibleWithPathPin attrPath newVersion
  | "_x" `T.isSuffixOf` (T.toLower attrPath) =
    versionCompatibleWithPathPin (T.dropEnd 2 attrPath) newVersion
  | "_" `T.isInfixOf` attrPath =
    let attrVersionPart =
          let (name, version) = clearBreakOn "_" attrPath
           in if T.any (notElemOf ('_' : ['0' .. '9'])) version
                then Nothing
                else Just version
        -- Check assuming version part has underscore separators
        attrVersionPeriods = T.replace "_" "." <$> attrVersionPart
        -- If we don't find version numbers in the attr path, exit success.
     in maybe True (`T.isPrefixOf` newVersion) attrVersionPeriods
  | otherwise =
    let attrVersionPart =
          let version = T.dropWhile (notElemOf ['0' .. '9']) attrPath
           in if T.any (notElemOf ['0' .. '9']) version
                then Nothing
                else Just version
          -- Check assuming version part is the prefix of the version with dots
          -- removed. For example, 91 => "9.1"
        noPeriodNewVersion = T.replace "." "" newVersion
          -- If we don't find version numbers in the attr path, exit success.
     in maybe True (`T.isPrefixOf` noPeriodNewVersion) attrVersionPart

versionIncompatibleWithPathPin :: Text -> Version -> Bool
versionIncompatibleWithPathPin path version =
  not (versionCompatibleWithPathPin path version)

ensureVersionCompatibleWithPathPin ::
     Monad m => UpdateEnv -> Text -> ExceptT Text m ()
ensureVersionCompatibleWithPathPin ue attrPath =
  when
    (versionCompatibleWithPathPin attrPath (oldVersion ue) &&
     versionIncompatibleWithPathPin attrPath (newVersion ue))
    (throwE $
     "Version in attr path " <> attrPath <> " not compatible with " <>
     newVersion ue)<|MERGE_RESOLUTION|>--- conflicted
+++ resolved
@@ -14,12 +14,9 @@
   , parseUpdates
   , succeded
   , shE
-<<<<<<< HEAD
   , shRE
-=======
   , shellyET
   , overwriteErrorT
->>>>>>> 60a63683
   , rewriteError
   , eitherToError
   , branchName
@@ -99,7 +96,6 @@
     0 -> return $ Right r
     c -> return $ Left ("Exit code: " <> T.pack (show c))
 
-<<<<<<< HEAD
 -- A shell cmd we are expecting to fail and want to look at the output
 -- of it.
 shRE :: Sh a -> Sh (Either Text Text)
@@ -110,13 +106,12 @@
   case status of
     0 -> return $ Left ""
     c -> return $ Right stderr
-=======
+
 shellyET :: MonadIO m => Sh a -> ExceptT Text m a
 shellyET = shE >>> shelly >>> ExceptT
 
 overwriteErrorT :: MonadIO m => Text -> ExceptT Text m a -> ExceptT Text m a
 overwriteErrorT t = fmapLT (const t)
->>>>>>> 60a63683
 
 rewriteError :: Text -> Sh (Either Text a) -> Sh (Either Text a)
 rewriteError t = fmap (first (const t))
